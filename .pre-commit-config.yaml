--- conflicted
+++ resolved
@@ -14,11 +14,7 @@
   rev: 3.7.9
   hooks:
   - id: flake8
-<<<<<<< HEAD
-    additional_dependencies: [flake8-bugbear==19.8.0]
-=======
-    additional_dependencies: ['flake8-bugbear==20.1.0; python_version >= "3.5"']
->>>>>>> f62dc822
+    additional_dependencies: [flake8-bugbear==20.1.0]
 - repo: https://github.com/asottile/blacken-docs
   rev: v1.4.0
   hooks:
