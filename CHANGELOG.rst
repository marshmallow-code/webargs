Changelog
---------

<<<<<<< HEAD
5.0.0 (unreleased)
******************

* *Backwards-incompatible*: A 400 HTTPError is raised when an
  invalid JSON payload is passed.  (:issue:`329`). 
  Thanks :user:`zedrdave` for reporting.

Other changes:

* *Backwards-incompatible*: `webargs.ValidationError` is removed.
  Use `marshmallow.ValidationError` instead.


.. code-block:: python

    # <5.0.0
    from webargs import ValidationError


    def auth_validator(value):
        # ...
        raise ValidationError("Authentication failed", status_code=401)


    @use_args({"auth": fields.Field(validate=auth_validator)})
    def auth_view(args):
        return jsonify(args)


    # >=5.0.0
    from marshmallow import ValidationError


    def auth_validator(value):
        # ...
        raise ValidationError("Authentication failed")


    @use_args({"auth": fields.Field(validate=auth_validator)}, error_status_code=401)
    def auth_view(args):
        return jsonify(args)


* `simplejson <https://pypi.org/project/simplejson/>`_ is now a required
  dependency on Python 2 (:pr:`334`).
  This ensures consistency of behavior across Python 2 and 3.
=======
4.3.1 (2018-12-31)
******************

* Add ``force_all`` param to ``PyramidParser.use_args``.
* Add warning about missing arguments to ``AsyncParser``.
>>>>>>> 26d2a2b6

4.3.0 (2018-12-30)
******************

* *Deprecation*: Add warning about missing arguments getting added
  to parsed arguments dictionary (:issue:`342`). This behavior will be
  removed in version 5.0.0.

4.2.0 (2018-12-27)
******************

Features:

* Add ``force_all`` argument to ``use_args`` and ``use_kwargs``
  (:issue:`252`, :issue:`307`). Thanks :user:`piroux` for reporting.
* *Deprecation*: The ``status_code`` and ``headers`` arguments to ``ValidationError``
  are deprecated. Pass ``error_status_code`` and ``error_headers`` to
  `Parser.parse`, `Parser.use_args`, and `Parser.use_kwargs` instead.
  (:issue:`327`, :issue:`336`).
* Custom error handlers receive ``error_status_code`` and ``error_headers`` arguments.
  (:issue:`327`).

.. code-block:: python

    # <4.2.0
    @parser.error_handler
    def handle_error(error, req, schema):
        raise CustomError(error.messages)


    class MyParser(FlaskParser):
        def handle_error(self, error, req, schema):
            # ...
            raise CustomError(error.messages)


    # >=4.2.0
    @parser.error_handler
    def handle_error(error, req, schema, status_code, headers):
        raise CustomError(error.messages)


    # OR


    @parser.error_handler
    def handle_error(error, **kwargs):
        raise CustomError(error.messages)


    class MyParser(FlaskParser):
        def handle_error(self, error, req, schema, status_code, headers):
            # ...
            raise CustomError(error.messages)

        # OR

        def handle_error(self, error, req, **kwargs):
            # ...
            raise CustomError(error.messages)

Legacy error handlers will be supported until version 5.0.0.

4.1.3 (2018-12-02)
******************

Bug fixes:

* Fix bug in ``AIOHTTParser`` that prevented calling
  ``use_args`` on the same view function multiple times (:issue:`273`).
  Thanks to :user:`dnp1` for reporting and :user:`jangelo` for the fix.
* Fix compatibility with marshmallow 3.0.0rc1 (:pr:`330`).

4.1.2 (2018-11-03)
******************

Bug fixes:

* Fix serialization behavior of ``DelimitedList`` (:pr:`319`).
  Thanks :user:`lee3164` for the PR.

Other changes:

* Test against Python 3.7.

4.1.1 (2018-10-25)
******************

Bug fixes:

* Fix bug in ``AIOHTTPParser`` that caused a ``JSONDecode`` error
  when parsing empty payloads (:issue:`229`). Thanks :user:`explosic4`
  for reporting and thanks user :user:`kochab` for the PR.

4.1.0 (2018-09-17)
******************

Features:

* Add ``webargs.testing`` module, which exposes ``CommonTestCase``
  to third-party parser libraries (see comments in :pr:`287`).

4.0.0 (2018-07-15)
******************

Features:

* *Backwards-incompatible*: Custom error handlers receive the
  `marshmallow.Schema` instance as the third argument. Update any
  functions decorated with `Parser.error_handler` to take a ``schema``
  argument, like so:

.. code-block:: python

    # 3.x
    @parser.error_handler
    def handle_error(error, req):
        raise CustomError(error.messages)


    # 4.x
    @parser.error_handler
    def handle_error(error, req, schema):
        raise CustomError(error.messages)


See `marshmallow-code/marshmallow#840 (comment) <https://github.com/marshmallow-code/marshmallow/issues/840#issuecomment-403481686>`_
for more information about this change.

Bug fixes:

* *Backwards-incompatible*: Rename ``webargs.async`` to
  ``webargs.asyncparser`` to fix compatibility with Python 3.7
  (:issue:`240`). Thanks :user:`Reskov` for the catch and patch.


Other changes:

* *Backwards-incompatible*: Drop support for Python 3.4 (:pr:`243`). Python 2.7 and
  >=3.5 are supported.
* *Backwards-incompatible*: Drop support for marshmallow<2.15.0.
  marshmallow>=2.15.0 and >=3.0.0b12 are officially supported.
* Use `black <https://github.com/ambv/black>`_ with `pre-commit <https://pre-commit.com/>`_
  for code formatting (:pr:`244`).

3.0.2 (2018-07-05)
******************

Bug fixes:

* Fix compatibility with marshmallow 3.0.0b12 (:pr:`242`). Thanks :user:`lafrech`.

3.0.1 (2018-06-06)
******************

Bug fixes:

* Respect `Parser.DEFAULT_VALIDATION_STATUS` when a `status_code` is not
  explicitly passed to `ValidationError` (:issue:`180`). Thanks :user:`foresmac` for
  finding this.

Support:

* Add "Returning HTTP 400 Responses" section to docs (:issue:`180`).

3.0.0 (2018-05-06)
******************

Changes:

* *Backwards-incompatible*: Custom error handlers receive the request object as the second
  argument. Update any functions decorated with ``Parser.error_handler`` to take a `req` argument, like so:

.. code-block:: python

    # 2.x
    @parser.error_handler
    def handle_error(error):
        raise CustomError(error.messages)


    # 3.x
    @parser.error_handler
    def handle_error(error, req):
        raise CustomError(error.messages)

* *Backwards-incompatible*: Remove unused ``instance`` and ``kwargs`` arguments of ``argmap2schema``.
* *Backwards-incompatible*: Remove ``Parser.load`` method (``Parser`` now calls ``Schema.load`` directly).

These changes shouldn't affect most users. However, they might break custom parsers calling these methods. (:pr:`222`)

* Drop support for aiohttp<3.0.0.

2.1.0 (2018-04-01)
******************

Features:

* Respect ``data_key`` field argument (in marshmallow 3). Thanks
  :user:`lafrech`.

2.0.0 (2018-02-08)
******************

Changes:

* Drop support for aiohttp<2.0.0.
* Remove use of deprecated `Request.has_body` attribute in
  aiohttpparser (:issue:`186`). Thanks :user:`ariddell` for reporting.

1.10.0 (2018-02-08)
*******************

Features:

* Add support for marshmallow>=3.0.0b7 (:pr:`188`). Thanks
  :user:`lafrech`.

Deprecations:

* Support for aiohttp<2.0.0 is deprecated and will be removed in webargs 2.0.0.

1.9.0 (2018-02-03)
******************

Changes:

* ``HTTPExceptions`` raised with `webargs.flaskparser.abort` will always
  have the ``data`` attribute, even if no additional keywords arguments
  are passed (:pr:`184`). Thanks :user:`lafrech`.

Support:

* Fix examples in examples/ directory.

1.8.1 (2017-07-17)
******************

Bug fixes:

* Fix behavior of ``AIOHTTPParser.use_args`` when ``as_kwargs=True`` is passed with a ``Schema`` (:issue:`179`). Thanks :user:`Itayazolay`.

1.8.0 (2017-07-16)
******************

Features:

* ``AIOHTTPParser`` supports class-based views, i.e. ``aiohttp.web.View`` (:issue:`177`). Thanks :user:`daniel98321`.

1.7.0 (2017-06-03)
******************

Features:

* ``AIOHTTPParser.use_args`` and ``AIOHTTPParser.use_kwargs`` work with `async def` coroutines (:issue:`170`). Thanks :user:`zaro`.

1.6.3 (2017-05-18)
******************

Support:

* Fix Flask error handling docs in "Framework support" section (:issue:`168`). Thanks :user:`nebularazer`.

1.6.2 (2017-05-16)
******************

Bug fixes:

* Fix parsing multiple arguments in ``AIOHTTParser`` (:issue:`165`). Thanks :user:`ariddell` for reporting and thanks :user:`zaro` for reporting.

1.6.1 (2017-04-30)
******************

Bug fixes:

* Fix form parsing in aiohttp>=2.0.0. Thanks :user:`DmitriyS` for the PR.

1.6.0 (2017-03-14)
******************

Bug fixes:

* Fix compatibility with marshmallow 3.x.

Other changes:

* Drop support for Python 2.6 and 3.3.
* Support marshmallow>=2.7.0.

1.5.3 (2017-02-04)
******************

Bug fixes:

* Port fix from release 1.5.2 to `AsyncParser`. This fixes :issue:`146` for ``AIOHTTPParser``.
* Handle invalid types passed to ``DelimitedList`` (:issue:`149`). Thanks :user:`psconnect-dev` for reporting.

1.5.2 (2017-01-08)
******************

Bug fixes:

* Don't add ``marshmallow.missing`` to ``original_data`` when using ``marshmallow.validates_schema(pass_original=True)`` (:issue:`146`). Thanks :user:`lafrech` for reporting and for the fix.

Other changes:

* Test against Python 3.6.

1.5.1 (2016-11-27)
******************

Bug fixes:

* Fix handling missing nested args when ``many=True`` (:issue:`120`, :issue:`145`).  Thanks :user:`chavz` and :user:`Bangertm` for reporting.
* Fix behavior of ``load_from`` in ``AIOHTTPParser``.

1.5.0 (2016-11-22)
******************

Features:

* The ``use_args`` and ``use_kwargs`` decorators add a reference to the undecorated function via the ``__wrapped__`` attribute. This is useful for unit-testing purposes (:issue:`144`). Thanks :user:`EFF` for the PR.

Bug fixes:

* If ``load_from`` is specified on a field, first check the field name before checking ``load_from`` (:issue:`118`). Thanks :user:`jasonab` for reporting.

1.4.0 (2016-09-29)
******************

Bug fixes:

* Prevent error when rendering validation errors to JSON in Flask (e.g. when using Flask-RESTful) (:issue:`122`). Thanks :user:`frol` for the catch and patch. NOTE: Though this is a bugfix, this is a potentially breaking change for code that needs to access the original ``ValidationError`` object.

.. code-block:: python

    # Before
    @app.errorhandler(422)
    def handle_validation_error(err):
        return jsonify({"errors": err.messages}), 422


    # After
    @app.errorhandler(422)
    def handle_validation_error(err):
        # The marshmallow.ValidationError is available on err.exc
        return jsonify({"errors": err.exc.messages}), 422


1.3.4 (2016-06-11)
******************

Bug fixes:

* Fix bug in parsing form in Falcon>=1.0.

1.3.3 (2016-05-29)
******************

Bug fixes:

* Fix behavior for nullable List fields (:issue:`107`). Thanks :user:`shaicantor` for reporting.

1.3.2 (2016-04-14)
******************

Bug fixes:

* Fix passing a schema factory to ``use_kwargs`` (:issue:`103`). Thanks :user:`ksesong` for reporting.

1.3.1 (2016-04-13)
******************

Bug fixes:

* Fix memory leak when calling ``parser.parse`` with a ``dict`` in a view (:issue:`101`). Thanks :user:`frankslaughter` for reporting.
* aiohttpparser: Fix bug in handling bulk-type arguments.

Support:

* Massive refactor of tests (:issue:`98`).
* Docs: Fix incorrect use_args example in Tornado section (:issue:`100`). Thanks :user:`frankslaughter` for reporting.
* Docs: Add "Mixing Locations" section (:issue:`90`). Thanks :user:`tuukkamustonen`.

1.3.0 (2016-04-05)
******************

Features:

* Add bulk-type arguments support for JSON parsing by passing ``many=True`` to a ``Schema`` (:issue:`81`). Thanks :user:`frol`.

Bug fixes:

* Fix JSON parsing in Flask<=0.9.0. Thanks :user:`brettdh` for the PR.
* Fix behavior of ``status_code`` argument to ``ValidationError`` (:issue:`85`). This requires **marshmallow>=2.7.0**. Thanks :user:`ParthGandhi` for reporting.


Support:

* Docs: Add "Custom Fields" section with example of using a ``Function`` field (:issue:`94`). Thanks :user:`brettdh` for the suggestion.

1.2.0 (2016-01-04)
******************

Features:

* Add ``view_args`` request location to ``FlaskParser`` (:issue:`82`). Thanks :user:`oreza` for the suggestion.

Bug fixes:

* Use the value of ``load_from`` as the key for error messages when it is provided (:issue:`83`). Thanks :user:`immerrr` for the catch and patch.

1.1.1 (2015-11-14)
******************

Bug fixes:

* aiohttpparser: Fix bug that raised a ``JSONDecodeError`` raised when parsing non-JSON requests using default ``locations`` (:issue:`80`). Thanks :user:`leonidumanskiy` for reporting.
* Fix parsing JSON requests that have a vendor media type, e.g. ``application/vnd.api+json``.

1.1.0 (2015-11-08)
******************

Features:

* ``Parser.parse``, ``Parser.use_args`` and ``Parser.use_kwargs`` can take a Schema factory as the first argument (:issue:`73`). Thanks :user:`DamianHeard` for the suggestion and the PR.

Support:

* Docs: Add "Custom Parsers" section with example of parsing nested querystring arguments (:issue:`74`). Thanks :user:`dwieeb`.
* Docs: Add "Advanced Usage" page.

1.0.0 (2015-10-19)
******************

Features:

* Add ``AIOHTTPParser`` (:issue:`71`).
* Add ``webargs.async`` module with ``AsyncParser``.

Bug fixes:

* If an empty list is passed to a List argument, it will be parsed as an empty list rather than being excluded from the parsed arguments dict (:issue:`70`). Thanks :user:`mTatcher` for catching this.

Other changes:

* *Backwards-incompatible*: When decorating resource methods with ``FalconParser.use_args``, the parsed arguments dictionary will be positioned **after** the request and response arguments.
* *Backwards-incompatible*: When decorating views with ``DjangoParser.use_args``, the parsed arguments dictionary will be positioned **after** the request argument.
* *Backwards-incompatible*: ``Parser.get_request_from_view_args`` gets passed a view function as its first argument.
* *Backwards-incompatible*: Remove logging from default error handlers.

0.18.0 (2015-10-04)
*******************

Features:

* Add ``FalconParser`` (:issue:`63`).
* Add ``fields.DelimitedList`` (:issue:`66`). Thanks :user:`jmcarp`.
* ``TornadoParser`` will parse json with ``simplejson`` if it is installed.
* ``BottleParser`` caches parsed json per-request for improved performance.

No breaking changes. Yay!

0.17.0 (2015-09-29)
*******************

Features:

* ``TornadoParser`` returns unicode strings rather than bytestrings (:issue:`41`). Thanks :user:`thomasboyt` for the suggestion.
* Add ``Parser.get_default_request`` and ``Parser.get_request_from_view_args`` hooks to simplify ``Parser`` implementations.
* *Backwards-compatible*: ``webargs.core.get_value`` takes a ``Field`` as its last argument. Note: this is technically a breaking change, but this won't affect most users since ``get_value`` is only used internally by ``Parser`` classes.

Support:

* Add ``examples/annotations_example.py`` (demonstrates using Python 3 function annotations to define request arguments).
* Fix examples. Thanks :user:`hyunchel` for catching an error in the Flask error handling docs.


Bug fixes:

* Correctly pass ``validate`` and ``force_all`` params to ``PyramidParser.use_args``.

0.16.0 (2015-09-27)
*******************

The major change in this release is that webargs now depends on `marshmallow <https://marshmallow.readthedocs.io/en/latest/>`_ for defining arguments and validation.

Your code will need to be updated to use ``Fields`` rather than ``Args``.

.. code-block:: python

    # Old API
    from webargs import Arg

    args = {
        "name": Arg(str, required=True),
        "password": Arg(str, validate=lambda p: len(p) >= 6),
        "display_per_page": Arg(int, default=10),
        "nickname": Arg(multiple=True),
        "Content-Type": Arg(dest="content_type", location="headers"),
        "location": Arg({"city": Arg(str), "state": Arg(str)}),
        "meta": Arg(dict),
    }

    # New API
    from webargs import fields

    args = {
        "name": fields.Str(required=True),
        "password": fields.Str(validate=lambda p: len(p) >= 6),
        "display_per_page": fields.Int(missing=10),
        "nickname": fields.List(fields.Str()),
        "content_type": fields.Str(load_from="Content-Type"),
        "location": fields.Nested({"city": fields.Str(), "state": fields.Str()}),
        "meta": fields.Dict(),
    }

Features:

* Error messages for all arguments are "bundled" (:issue:`58`).

Changes:

* *Backwards-incompatible*: Replace ``Args`` with marshmallow fields (:issue:`61`).
* *Backwards-incompatible*: When using ``use_kwargs``, missing arguments will have the special value ``missing`` rather than ``None``.
* ``TornadoParser`` raises a custom ``HTTPError`` with a ``messages`` attribute when validation fails.

Bug fixes:

* Fix required validation of nested arguments (:issue:`39`, :issue:`51`). These are fixed by virtue of using marshmallow's ``Nested`` field. Thanks :user:`ewang` and :user:`chavz` for reporting.

Support:

* Updated docs.
* Add ``examples/schema_example.py``.
* Tested against Python 3.5.

0.15.0 (2015-08-22)
*******************

Changes:

* If a parsed argument is ``None``, the type conversion function is not called :issue:`54`. Thanks :user:`marcellarius`.

Bug fixes:

* Fix parsing nested ``Args`` when the argument is missing from the input (:issue:`52`). Thanks :user:`stas`.

0.14.0 (2015-06-28)
*******************

Features:

* Add parsing of ``matchdict`` to ``PyramidParser``. Thanks :user:`hartror`.

Bug fixes:

* Fix ``PyramidParser's`` ``use_kwargs`` method (:issue:`42`). Thanks :user:`hartror` for the catch and patch.
* Correctly use locations passed to Parser's constructor when using ``use_args`` (:issue:`44`). Thanks :user:`jacebrowning` for the catch and patch.
* Fix behavior of ``default`` and ``dest`` argument on nested ``Args`` (:issue:`40` and :issue:`46`). Thanks :user:`stas`.

Changes:

* A 422 response is returned to the client when a ``ValidationError`` is raised by a parser (:issue:`38`).

0.13.0 (2015-04-05)
*******************

Features:

* Support for webapp2 via the `webargs.webapp2parser` module. Thanks :user:`Trii`.
* Store argument name on ``RequiredArgMissingError``. Thanks :user:`stas`.
* Allow error messages for required validation to be overriden. Thanks again :user:`stas`.

Removals:

* Remove ``source`` parameter from ``Arg``.


0.12.0 (2015-03-22)
*******************

Features:

* Store argument name on ``ValidationError`` (:issue:`32`). Thanks :user:`alexmic` for the suggestion. Thanks :user:`stas` for the patch.
* Allow nesting of dict subtypes.

0.11.0 (2015-03-01)
*******************

Changes:

* Add ``dest`` parameter to ``Arg`` constructor which determines the key to be added to the parsed arguments dictionary (:issue:`32`).
* *Backwards-incompatible*: Rename ``targets`` parameter to ``locations`` in ``Parser`` constructor, ``Parser#parse_arg``, ``Parser#parse``, ``Parser#use_args``, and ``Parser#use_kwargs``.
* *Backwards-incompatible*: Rename ``Parser#target_handler`` to ``Parser#location_handler``.

Deprecation:

* The ``source`` parameter is deprecated in favor of the ``dest`` parameter.

Bug fixes:

* Fix ``validate`` parameter of ``DjangoParser#use_args``.

0.10.0 (2014-12-23)
*******************

* When parsing a nested ``Arg``, filter out extra arguments that are not part of the ``Arg's`` nested ``dict`` (:issue:`28`). Thanks Derrick Gilland for the suggestion.
* Fix bug in parsing ``Args`` with both type coercion and ``multiple=True`` (:issue:`30`). Thanks Steven Manuatu for reporting.
* Raise ``RequiredArgMissingError`` when a required argument is missing on a request.

0.9.1 (2014-12-11)
******************

* Fix behavior of ``multiple=True`` when nesting Args (:issue:`29`). Thanks Derrick Gilland for reporting.

0.9.0 (2014-12-08)
******************

* Pyramid support thanks to @philtay.
* User-friendly error messages when ``Arg`` type conversion/validation fails. Thanks Andriy Yurchuk.
* Allow ``use`` argument to be a list of functions.
* Allow ``Args`` to be nested within each other, e.g. for nested dict validation. Thanks @saritasa for the suggestion.
* *Backwards-incompatible*: Parser will only pass ``ValidationErrors`` to its error handler function, rather than catching all generic Exceptions.
* *Backwards-incompatible*: Rename ``Parser.TARGET_MAP`` to ``Parser.__target_map__``.
* Add a short-lived cache to the ``Parser`` class that can be used to store processed request data for reuse.
* Docs: Add example usage with Flask-RESTful.

0.8.1 (2014-10-28)
******************

* Fix bug in ``TornadoParser`` that raised an error when request body is not a string (e.g when it is a ``Future``). Thanks Josh Carp.

0.8.0 (2014-10-26)
******************

* Fix ``Parser.use_kwargs`` behavior when an ``Arg`` is allowed missing. The ``allow_missing`` attribute is ignored when ``use_kwargs`` is called.
* ``default`` may be a callable.
* Allow ``ValidationError`` to specify a HTTP status code for the error response.
* Improved error logging.
* Add ``'query'`` as a valid target name.
* Allow a list of validators to be passed to an ``Arg`` or ``Parser.parse``.
* A more useful ``__repr__`` for ``Arg``.
* Add examples and updated docs.

0.7.0 (2014-10-18)
******************

* Add ``source`` parameter to ``Arg`` constructor. Allows renaming of keys in the parsed arguments dictionary. Thanks Josh Carp.
* ``FlaskParser's`` ``handle_error`` method attaches the string representation of validation errors on ``err.data['message']``. The raised exception is stored on ``err.data['exc']``.
* Additional keyword arguments passed to ``Arg`` are stored as metadata.

0.6.2 (2014-10-05)
******************

* Fix bug in ``TornadoParser's`` ``handle_error`` method. Thanks Josh Carp.
* Add ``error`` parameter to ``Parser`` constructor that allows a custom error message to be used if schema-level validation fails.
* Fix bug that raised a ``UnicodeEncodeError`` on Python 2 when an Arg's validator function received non-ASCII input.

0.6.1 (2014-09-28)
******************

* Fix regression with parsing an ``Arg`` with both ``default`` and ``target`` set (see issue #11).

0.6.0 (2014-09-23)
******************

* Add ``validate`` parameter to ``Parser.parse`` and ``Parser.use_args``. Allows validation of the full parsed output.
* If ``allow_missing`` is ``True`` on an ``Arg`` for which ``None`` is explicitly passed, the value will still be present in the parsed arguments dictionary.
* *Backwards-incompatible*: ``Parser's`` ``parse_*`` methods return ``webargs.core.Missing`` if the value cannot be found on the request. NOTE: ``webargs.core.Missing`` will *not* show up in the final output of ``Parser.parse``.
* Fix bug with parsing empty request bodies with ``TornadoParser``.

0.5.1 (2014-08-30)
******************

* Fix behavior of ``Arg's`` ``allow_missing`` parameter when ``multiple=True``.
* Fix bug in tornadoparser that caused parsing JSON arguments to fail.

0.5.0 (2014-07-27)
******************

* Fix JSON parsing in Flask parser when Content-Type header contains more than just `application/json`. Thanks Samir Uppaluru for reporting.
* *Backwards-incompatible*: The ``use`` parameter to ``Arg`` is called before type conversion occurs. Thanks Eric Wang for the suggestion.
* Tested on Tornado>=4.0.

0.4.0 (2014-05-04)
******************

* Custom target handlers can be defined using the ``Parser.target_handler`` decorator.
* Error handler can be specified using the ``Parser.error_handler`` decorator.
* ``Args`` can define their request target by passing in a ``target`` argument.
* *Backwards-incompatible*: ``DEFAULT_TARGETS`` is now a class member of ``Parser``. This allows subclasses to override it.

0.3.4 (2014-04-27)
******************

* Fix bug that caused ``use_args`` to fail on class-based views in Flask.
* Add ``allow_missing`` parameter to ``Arg``.

0.3.3 (2014-03-20)
******************

* Awesome contributions from the open-source community!
* Add ``use_kwargs`` decorator. Thanks @venuatu.
* Tornado support thanks to @jvrsantacruz.
* Tested on Python 3.4.


0.3.2 (2014-03-04)
******************

* Fix bug with parsing JSON in Flask and Bottle.

0.3.1 (2014-03-03)
******************

* Remove print statements in core.py. Oops.

0.3.0 (2014-03-02)
******************

* Add support for repeated parameters (#1).
* *Backwards-incompatible*: All `parse_*` methods take `arg` as their fourth argument.
* Add ``error_handler`` param to ``Parser``.

0.2.0 (2014-02-26)
******************

* Bottle support.
* Add ``targets`` param to ``Parser``. Allows setting default targets.
* Add ``files`` target.

0.1.0 (2014-02-16)
******************

* First release.
* Parses JSON, querystring, forms, headers, and cookies.
* Support for Flask and Django.<|MERGE_RESOLUTION|>--- conflicted
+++ resolved
@@ -1,12 +1,11 @@
 Changelog
 ---------
 
-<<<<<<< HEAD
 5.0.0 (unreleased)
 ******************
 
 * *Backwards-incompatible*: A 400 HTTPError is raised when an
-  invalid JSON payload is passed.  (:issue:`329`). 
+  invalid JSON payload is passed.  (:issue:`329`).
   Thanks :user:`zedrdave` for reporting.
 
 Other changes:
@@ -48,13 +47,12 @@
 * `simplejson <https://pypi.org/project/simplejson/>`_ is now a required
   dependency on Python 2 (:pr:`334`).
   This ensures consistency of behavior across Python 2 and 3.
-=======
+
 4.3.1 (2018-12-31)
 ******************
 
 * Add ``force_all`` param to ``PyramidParser.use_args``.
 * Add warning about missing arguments to ``AsyncParser``.
->>>>>>> 26d2a2b6
 
 4.3.0 (2018-12-30)
 ******************
