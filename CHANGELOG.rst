Changelog
---------

<<<<<<< HEAD
5.0.0 (unreleased)
******************

* *Backwards-incompatible*: A 400 HTTPError is raised when an
  invalid JSON payload is passed.  (:issue:`329`).
  Thanks :user:`zedrdave` for reporting.

Other changes:

* *Backwards-incompatible*: `webargs.ValidationError` is removed.
  Use `marshmallow.ValidationError` instead.


.. code-block:: python

    # <5.0.0
    from webargs import ValidationError


    def auth_validator(value):
        # ...
        raise ValidationError("Authentication failed", status_code=401)


    @use_args({"auth": fields.Field(validate=auth_validator)})
    def auth_view(args):
        return jsonify(args)


    # >=5.0.0
    from marshmallow import ValidationError


    def auth_validator(value):
        # ...
        raise ValidationError("Authentication failed")


    @use_args({"auth": fields.Field(validate=auth_validator)}, error_status_code=401)
    def auth_view(args):
        return jsonify(args)


* *Backwards-incompatible*: Missing arguments will no longer be filled
  in when using ``@use_kwargs`` (:issue:`342,307,252`). Use ``**kwargs``
  to account for non-required fields.

.. code-block:: python

    # <5.0.0
    @use_kwargs(
        {"first_name": fields.Str(required=True), "last_name": fields.Str(required=False)}
    )
    def myview(first_name, last_name):
        # last_name is webargs.missing if it's missing from the request
        return {"first_name": first_name}


    # >=5.0.0
    @use_kwargs(
        {"first_name": fields.Str(required=True), "last_name": fields.Str(required=False)}
    )
    def myview(first_name, **kwargs):
        # last_name will not be in kwargs if it's missing from the request
        return {"first_name": first_name}


* `simplejson <https://pypi.org/project/simplejson/>`_ is now a required
  dependency on Python 2 (:pr:`334`).
  This ensures consistency of behavior across Python 2 and 3.
=======
4.4.0 (2019-01-03)
******************

* *Deprecation*: ``argmap2schema`` is deprecated in favor of
  ``dict2schema`` (:pr:`352`).
>>>>>>> e7b4b935

4.3.1 (2018-12-31)
******************

* Add ``force_all`` param to ``PyramidParser.use_args``.
* Add warning about missing arguments to ``AsyncParser``.

4.3.0 (2018-12-30)
******************

* *Deprecation*: Add warning about missing arguments getting added
  to parsed arguments dictionary (:issue:`342`). This behavior will be
  removed in version 5.0.0.

4.2.0 (2018-12-27)
******************

Features:

* Add ``force_all`` argument to ``use_args`` and ``use_kwargs``
  (:issue:`252`, :issue:`307`). Thanks :user:`piroux` for reporting.
* *Deprecation*: The ``status_code`` and ``headers`` arguments to ``ValidationError``
  are deprecated. Pass ``error_status_code`` and ``error_headers`` to
  `Parser.parse`, `Parser.use_args`, and `Parser.use_kwargs` instead.
  (:issue:`327`, :issue:`336`).
* Custom error handlers receive ``error_status_code`` and ``error_headers`` arguments.
  (:issue:`327`).

.. code-block:: python

    # <4.2.0
    @parser.error_handler
    def handle_error(error, req, schema):
        raise CustomError(error.messages)


    class MyParser(FlaskParser):
        def handle_error(self, error, req, schema):
            # ...
            raise CustomError(error.messages)


    # >=4.2.0
    @parser.error_handler
    def handle_error(error, req, schema, status_code, headers):
        raise CustomError(error.messages)


    # OR


    @parser.error_handler
    def handle_error(error, **kwargs):
        raise CustomError(error.messages)


    class MyParser(FlaskParser):
        def handle_error(self, error, req, schema, status_code, headers):
            # ...
            raise CustomError(error.messages)

        # OR

        def handle_error(self, error, req, **kwargs):
            # ...
            raise CustomError(error.messages)

Legacy error handlers will be supported until version 5.0.0.

4.1.3 (2018-12-02)
******************

Bug fixes:

* Fix bug in ``AIOHTTParser`` that prevented calling
  ``use_args`` on the same view function multiple times (:issue:`273`).
  Thanks to :user:`dnp1` for reporting and :user:`jangelo` for the fix.
* Fix compatibility with marshmallow 3.0.0rc1 (:pr:`330`).

4.1.2 (2018-11-03)
******************

Bug fixes:

* Fix serialization behavior of ``DelimitedList`` (:pr:`319`).
  Thanks :user:`lee3164` for the PR.

Other changes:

* Test against Python 3.7.

4.1.1 (2018-10-25)
******************

Bug fixes:

* Fix bug in ``AIOHTTPParser`` that caused a ``JSONDecode`` error
  when parsing empty payloads (:issue:`229`). Thanks :user:`explosic4`
  for reporting and thanks user :user:`kochab` for the PR.

4.1.0 (2018-09-17)
******************

Features:

* Add ``webargs.testing`` module, which exposes ``CommonTestCase``
  to third-party parser libraries (see comments in :pr:`287`).

4.0.0 (2018-07-15)
******************

Features:

* *Backwards-incompatible*: Custom error handlers receive the
  `marshmallow.Schema` instance as the third argument. Update any
  functions decorated with `Parser.error_handler` to take a ``schema``
  argument, like so:

.. code-block:: python

    # 3.x
    @parser.error_handler
    def handle_error(error, req):
        raise CustomError(error.messages)


    # 4.x
    @parser.error_handler
    def handle_error(error, req, schema):
        raise CustomError(error.messages)


See `marshmallow-code/marshmallow#840 (comment) <https://github.com/marshmallow-code/marshmallow/issues/840#issuecomment-403481686>`_
for more information about this change.

Bug fixes:

* *Backwards-incompatible*: Rename ``webargs.async`` to
  ``webargs.asyncparser`` to fix compatibility with Python 3.7
  (:issue:`240`). Thanks :user:`Reskov` for the catch and patch.


Other changes:

* *Backwards-incompatible*: Drop support for Python 3.4 (:pr:`243`). Python 2.7 and
  >=3.5 are supported.
* *Backwards-incompatible*: Drop support for marshmallow<2.15.0.
  marshmallow>=2.15.0 and >=3.0.0b12 are officially supported.
* Use `black <https://github.com/ambv/black>`_ with `pre-commit <https://pre-commit.com/>`_
  for code formatting (:pr:`244`).

3.0.2 (2018-07-05)
******************

Bug fixes:

* Fix compatibility with marshmallow 3.0.0b12 (:pr:`242`). Thanks :user:`lafrech`.

3.0.1 (2018-06-06)
******************

Bug fixes:

* Respect `Parser.DEFAULT_VALIDATION_STATUS` when a `status_code` is not
  explicitly passed to `ValidationError` (:issue:`180`). Thanks :user:`foresmac` for
  finding this.

Support:

* Add "Returning HTTP 400 Responses" section to docs (:issue:`180`).

3.0.0 (2018-05-06)
******************

Changes:

* *Backwards-incompatible*: Custom error handlers receive the request object as the second
  argument. Update any functions decorated with ``Parser.error_handler`` to take a `req` argument, like so:

.. code-block:: python

    # 2.x
    @parser.error_handler
    def handle_error(error):
        raise CustomError(error.messages)


    # 3.x
    @parser.error_handler
    def handle_error(error, req):
        raise CustomError(error.messages)

* *Backwards-incompatible*: Remove unused ``instance`` and ``kwargs`` arguments of ``argmap2schema``.
* *Backwards-incompatible*: Remove ``Parser.load`` method (``Parser`` now calls ``Schema.load`` directly).

These changes shouldn't affect most users. However, they might break custom parsers calling these methods. (:pr:`222`)

* Drop support for aiohttp<3.0.0.

2.1.0 (2018-04-01)
******************

Features:

* Respect ``data_key`` field argument (in marshmallow 3). Thanks
  :user:`lafrech`.

2.0.0 (2018-02-08)
******************

Changes:

* Drop support for aiohttp<2.0.0.
* Remove use of deprecated `Request.has_body` attribute in
  aiohttpparser (:issue:`186`). Thanks :user:`ariddell` for reporting.

1.10.0 (2018-02-08)
*******************

Features:

* Add support for marshmallow>=3.0.0b7 (:pr:`188`). Thanks
  :user:`lafrech`.

Deprecations:

* Support for aiohttp<2.0.0 is deprecated and will be removed in webargs 2.0.0.

1.9.0 (2018-02-03)
******************

Changes:

* ``HTTPExceptions`` raised with `webargs.flaskparser.abort` will always
  have the ``data`` attribute, even if no additional keywords arguments
  are passed (:pr:`184`). Thanks :user:`lafrech`.

Support:

* Fix examples in examples/ directory.

1.8.1 (2017-07-17)
******************

Bug fixes:

* Fix behavior of ``AIOHTTPParser.use_args`` when ``as_kwargs=True`` is passed with a ``Schema`` (:issue:`179`). Thanks :user:`Itayazolay`.

1.8.0 (2017-07-16)
******************

Features:

* ``AIOHTTPParser`` supports class-based views, i.e. ``aiohttp.web.View`` (:issue:`177`). Thanks :user:`daniel98321`.

1.7.0 (2017-06-03)
******************

Features:

* ``AIOHTTPParser.use_args`` and ``AIOHTTPParser.use_kwargs`` work with `async def` coroutines (:issue:`170`). Thanks :user:`zaro`.

1.6.3 (2017-05-18)
******************

Support:

* Fix Flask error handling docs in "Framework support" section (:issue:`168`). Thanks :user:`nebularazer`.

1.6.2 (2017-05-16)
******************

Bug fixes:

* Fix parsing multiple arguments in ``AIOHTTParser`` (:issue:`165`). Thanks :user:`ariddell` for reporting and thanks :user:`zaro` for reporting.

1.6.1 (2017-04-30)
******************

Bug fixes:

* Fix form parsing in aiohttp>=2.0.0. Thanks :user:`DmitriyS` for the PR.

1.6.0 (2017-03-14)
******************

Bug fixes:

* Fix compatibility with marshmallow 3.x.

Other changes:

* Drop support for Python 2.6 and 3.3.
* Support marshmallow>=2.7.0.

1.5.3 (2017-02-04)
******************

Bug fixes:

* Port fix from release 1.5.2 to `AsyncParser`. This fixes :issue:`146` for ``AIOHTTPParser``.
* Handle invalid types passed to ``DelimitedList`` (:issue:`149`). Thanks :user:`psconnect-dev` for reporting.

1.5.2 (2017-01-08)
******************

Bug fixes:

* Don't add ``marshmallow.missing`` to ``original_data`` when using ``marshmallow.validates_schema(pass_original=True)`` (:issue:`146`). Thanks :user:`lafrech` for reporting and for the fix.

Other changes:

* Test against Python 3.6.

1.5.1 (2016-11-27)
******************

Bug fixes:

* Fix handling missing nested args when ``many=True`` (:issue:`120`, :issue:`145`).  Thanks :user:`chavz` and :user:`Bangertm` for reporting.
* Fix behavior of ``load_from`` in ``AIOHTTPParser``.

1.5.0 (2016-11-22)
******************

Features:

* The ``use_args`` and ``use_kwargs`` decorators add a reference to the undecorated function via the ``__wrapped__`` attribute. This is useful for unit-testing purposes (:issue:`144`). Thanks :user:`EFF` for the PR.

Bug fixes:

* If ``load_from`` is specified on a field, first check the field name before checking ``load_from`` (:issue:`118`). Thanks :user:`jasonab` for reporting.

1.4.0 (2016-09-29)
******************

Bug fixes:

* Prevent error when rendering validation errors to JSON in Flask (e.g. when using Flask-RESTful) (:issue:`122`). Thanks :user:`frol` for the catch and patch. NOTE: Though this is a bugfix, this is a potentially breaking change for code that needs to access the original ``ValidationError`` object.

.. code-block:: python

    # Before
    @app.errorhandler(422)
    def handle_validation_error(err):
        return jsonify({"errors": err.messages}), 422


    # After
    @app.errorhandler(422)
    def handle_validation_error(err):
        # The marshmallow.ValidationError is available on err.exc
        return jsonify({"errors": err.exc.messages}), 422


1.3.4 (2016-06-11)
******************

Bug fixes:

* Fix bug in parsing form in Falcon>=1.0.

1.3.3 (2016-05-29)
******************

Bug fixes:

* Fix behavior for nullable List fields (:issue:`107`). Thanks :user:`shaicantor` for reporting.

1.3.2 (2016-04-14)
******************

Bug fixes:

* Fix passing a schema factory to ``use_kwargs`` (:issue:`103`). Thanks :user:`ksesong` for reporting.

1.3.1 (2016-04-13)
******************

Bug fixes:

* Fix memory leak when calling ``parser.parse`` with a ``dict`` in a view (:issue:`101`). Thanks :user:`frankslaughter` for reporting.
* aiohttpparser: Fix bug in handling bulk-type arguments.

Support:

* Massive refactor of tests (:issue:`98`).
* Docs: Fix incorrect use_args example in Tornado section (:issue:`100`). Thanks :user:`frankslaughter` for reporting.
* Docs: Add "Mixing Locations" section (:issue:`90`). Thanks :user:`tuukkamustonen`.

1.3.0 (2016-04-05)
******************

Features:

* Add bulk-type arguments support for JSON parsing by passing ``many=True`` to a ``Schema`` (:issue:`81`). Thanks :user:`frol`.

Bug fixes:

* Fix JSON parsing in Flask<=0.9.0. Thanks :user:`brettdh` for the PR.
* Fix behavior of ``status_code`` argument to ``ValidationError`` (:issue:`85`). This requires **marshmallow>=2.7.0**. Thanks :user:`ParthGandhi` for reporting.


Support:

* Docs: Add "Custom Fields" section with example of using a ``Function`` field (:issue:`94`). Thanks :user:`brettdh` for the suggestion.

1.2.0 (2016-01-04)
******************

Features:

* Add ``view_args`` request location to ``FlaskParser`` (:issue:`82`). Thanks :user:`oreza` for the suggestion.

Bug fixes:

* Use the value of ``load_from`` as the key for error messages when it is provided (:issue:`83`). Thanks :user:`immerrr` for the catch and patch.

1.1.1 (2015-11-14)
******************

Bug fixes:

* aiohttpparser: Fix bug that raised a ``JSONDecodeError`` raised when parsing non-JSON requests using default ``locations`` (:issue:`80`). Thanks :user:`leonidumanskiy` for reporting.
* Fix parsing JSON requests that have a vendor media type, e.g. ``application/vnd.api+json``.

1.1.0 (2015-11-08)
******************

Features:

* ``Parser.parse``, ``Parser.use_args`` and ``Parser.use_kwargs`` can take a Schema factory as the first argument (:issue:`73`). Thanks :user:`DamianHeard` for the suggestion and the PR.

Support:

* Docs: Add "Custom Parsers" section with example of parsing nested querystring arguments (:issue:`74`). Thanks :user:`dwieeb`.
* Docs: Add "Advanced Usage" page.

1.0.0 (2015-10-19)
******************

Features:

* Add ``AIOHTTPParser`` (:issue:`71`).
* Add ``webargs.async`` module with ``AsyncParser``.

Bug fixes:

* If an empty list is passed to a List argument, it will be parsed as an empty list rather than being excluded from the parsed arguments dict (:issue:`70`). Thanks :user:`mTatcher` for catching this.

Other changes:

* *Backwards-incompatible*: When decorating resource methods with ``FalconParser.use_args``, the parsed arguments dictionary will be positioned **after** the request and response arguments.
* *Backwards-incompatible*: When decorating views with ``DjangoParser.use_args``, the parsed arguments dictionary will be positioned **after** the request argument.
* *Backwards-incompatible*: ``Parser.get_request_from_view_args`` gets passed a view function as its first argument.
* *Backwards-incompatible*: Remove logging from default error handlers.

0.18.0 (2015-10-04)
*******************

Features:

* Add ``FalconParser`` (:issue:`63`).
* Add ``fields.DelimitedList`` (:issue:`66`). Thanks :user:`jmcarp`.
* ``TornadoParser`` will parse json with ``simplejson`` if it is installed.
* ``BottleParser`` caches parsed json per-request for improved performance.

No breaking changes. Yay!

0.17.0 (2015-09-29)
*******************

Features:

* ``TornadoParser`` returns unicode strings rather than bytestrings (:issue:`41`). Thanks :user:`thomasboyt` for the suggestion.
* Add ``Parser.get_default_request`` and ``Parser.get_request_from_view_args`` hooks to simplify ``Parser`` implementations.
* *Backwards-compatible*: ``webargs.core.get_value`` takes a ``Field`` as its last argument. Note: this is technically a breaking change, but this won't affect most users since ``get_value`` is only used internally by ``Parser`` classes.

Support:

* Add ``examples/annotations_example.py`` (demonstrates using Python 3 function annotations to define request arguments).
* Fix examples. Thanks :user:`hyunchel` for catching an error in the Flask error handling docs.


Bug fixes:

* Correctly pass ``validate`` and ``force_all`` params to ``PyramidParser.use_args``.

0.16.0 (2015-09-27)
*******************

The major change in this release is that webargs now depends on `marshmallow <https://marshmallow.readthedocs.io/en/latest/>`_ for defining arguments and validation.

Your code will need to be updated to use ``Fields`` rather than ``Args``.

.. code-block:: python

    # Old API
    from webargs import Arg

    args = {
        "name": Arg(str, required=True),
        "password": Arg(str, validate=lambda p: len(p) >= 6),
        "display_per_page": Arg(int, default=10),
        "nickname": Arg(multiple=True),
        "Content-Type": Arg(dest="content_type", location="headers"),
        "location": Arg({"city": Arg(str), "state": Arg(str)}),
        "meta": Arg(dict),
    }

    # New API
    from webargs import fields

    args = {
        "name": fields.Str(required=True),
        "password": fields.Str(validate=lambda p: len(p) >= 6),
        "display_per_page": fields.Int(missing=10),
        "nickname": fields.List(fields.Str()),
        "content_type": fields.Str(load_from="Content-Type"),
        "location": fields.Nested({"city": fields.Str(), "state": fields.Str()}),
        "meta": fields.Dict(),
    }

Features:

* Error messages for all arguments are "bundled" (:issue:`58`).

Changes:

* *Backwards-incompatible*: Replace ``Args`` with marshmallow fields (:issue:`61`).
* *Backwards-incompatible*: When using ``use_kwargs``, missing arguments will have the special value ``missing`` rather than ``None``.
* ``TornadoParser`` raises a custom ``HTTPError`` with a ``messages`` attribute when validation fails.

Bug fixes:

* Fix required validation of nested arguments (:issue:`39`, :issue:`51`). These are fixed by virtue of using marshmallow's ``Nested`` field. Thanks :user:`ewang` and :user:`chavz` for reporting.

Support:

* Updated docs.
* Add ``examples/schema_example.py``.
* Tested against Python 3.5.

0.15.0 (2015-08-22)
*******************

Changes:

* If a parsed argument is ``None``, the type conversion function is not called :issue:`54`. Thanks :user:`marcellarius`.

Bug fixes:

* Fix parsing nested ``Args`` when the argument is missing from the input (:issue:`52`). Thanks :user:`stas`.

0.14.0 (2015-06-28)
*******************

Features:

* Add parsing of ``matchdict`` to ``PyramidParser``. Thanks :user:`hartror`.

Bug fixes:

* Fix ``PyramidParser's`` ``use_kwargs`` method (:issue:`42`). Thanks :user:`hartror` for the catch and patch.
* Correctly use locations passed to Parser's constructor when using ``use_args`` (:issue:`44`). Thanks :user:`jacebrowning` for the catch and patch.
* Fix behavior of ``default`` and ``dest`` argument on nested ``Args`` (:issue:`40` and :issue:`46`). Thanks :user:`stas`.

Changes:

* A 422 response is returned to the client when a ``ValidationError`` is raised by a parser (:issue:`38`).

0.13.0 (2015-04-05)
*******************

Features:

* Support for webapp2 via the `webargs.webapp2parser` module. Thanks :user:`Trii`.
* Store argument name on ``RequiredArgMissingError``. Thanks :user:`stas`.
* Allow error messages for required validation to be overriden. Thanks again :user:`stas`.

Removals:

* Remove ``source`` parameter from ``Arg``.


0.12.0 (2015-03-22)
*******************

Features:

* Store argument name on ``ValidationError`` (:issue:`32`). Thanks :user:`alexmic` for the suggestion. Thanks :user:`stas` for the patch.
* Allow nesting of dict subtypes.

0.11.0 (2015-03-01)
*******************

Changes:

* Add ``dest`` parameter to ``Arg`` constructor which determines the key to be added to the parsed arguments dictionary (:issue:`32`).
* *Backwards-incompatible*: Rename ``targets`` parameter to ``locations`` in ``Parser`` constructor, ``Parser#parse_arg``, ``Parser#parse``, ``Parser#use_args``, and ``Parser#use_kwargs``.
* *Backwards-incompatible*: Rename ``Parser#target_handler`` to ``Parser#location_handler``.

Deprecation:

* The ``source`` parameter is deprecated in favor of the ``dest`` parameter.

Bug fixes:

* Fix ``validate`` parameter of ``DjangoParser#use_args``.

0.10.0 (2014-12-23)
*******************

* When parsing a nested ``Arg``, filter out extra arguments that are not part of the ``Arg's`` nested ``dict`` (:issue:`28`). Thanks Derrick Gilland for the suggestion.
* Fix bug in parsing ``Args`` with both type coercion and ``multiple=True`` (:issue:`30`). Thanks Steven Manuatu for reporting.
* Raise ``RequiredArgMissingError`` when a required argument is missing on a request.

0.9.1 (2014-12-11)
******************

* Fix behavior of ``multiple=True`` when nesting Args (:issue:`29`). Thanks Derrick Gilland for reporting.

0.9.0 (2014-12-08)
******************

* Pyramid support thanks to @philtay.
* User-friendly error messages when ``Arg`` type conversion/validation fails. Thanks Andriy Yurchuk.
* Allow ``use`` argument to be a list of functions.
* Allow ``Args`` to be nested within each other, e.g. for nested dict validation. Thanks @saritasa for the suggestion.
* *Backwards-incompatible*: Parser will only pass ``ValidationErrors`` to its error handler function, rather than catching all generic Exceptions.
* *Backwards-incompatible*: Rename ``Parser.TARGET_MAP`` to ``Parser.__target_map__``.
* Add a short-lived cache to the ``Parser`` class that can be used to store processed request data for reuse.
* Docs: Add example usage with Flask-RESTful.

0.8.1 (2014-10-28)
******************

* Fix bug in ``TornadoParser`` that raised an error when request body is not a string (e.g when it is a ``Future``). Thanks Josh Carp.

0.8.0 (2014-10-26)
******************

* Fix ``Parser.use_kwargs`` behavior when an ``Arg`` is allowed missing. The ``allow_missing`` attribute is ignored when ``use_kwargs`` is called.
* ``default`` may be a callable.
* Allow ``ValidationError`` to specify a HTTP status code for the error response.
* Improved error logging.
* Add ``'query'`` as a valid target name.
* Allow a list of validators to be passed to an ``Arg`` or ``Parser.parse``.
* A more useful ``__repr__`` for ``Arg``.
* Add examples and updated docs.

0.7.0 (2014-10-18)
******************

* Add ``source`` parameter to ``Arg`` constructor. Allows renaming of keys in the parsed arguments dictionary. Thanks Josh Carp.
* ``FlaskParser's`` ``handle_error`` method attaches the string representation of validation errors on ``err.data['message']``. The raised exception is stored on ``err.data['exc']``.
* Additional keyword arguments passed to ``Arg`` are stored as metadata.

0.6.2 (2014-10-05)
******************

* Fix bug in ``TornadoParser's`` ``handle_error`` method. Thanks Josh Carp.
* Add ``error`` parameter to ``Parser`` constructor that allows a custom error message to be used if schema-level validation fails.
* Fix bug that raised a ``UnicodeEncodeError`` on Python 2 when an Arg's validator function received non-ASCII input.

0.6.1 (2014-09-28)
******************

* Fix regression with parsing an ``Arg`` with both ``default`` and ``target`` set (see issue #11).

0.6.0 (2014-09-23)
******************

* Add ``validate`` parameter to ``Parser.parse`` and ``Parser.use_args``. Allows validation of the full parsed output.
* If ``allow_missing`` is ``True`` on an ``Arg`` for which ``None`` is explicitly passed, the value will still be present in the parsed arguments dictionary.
* *Backwards-incompatible*: ``Parser's`` ``parse_*`` methods return ``webargs.core.Missing`` if the value cannot be found on the request. NOTE: ``webargs.core.Missing`` will *not* show up in the final output of ``Parser.parse``.
* Fix bug with parsing empty request bodies with ``TornadoParser``.

0.5.1 (2014-08-30)
******************

* Fix behavior of ``Arg's`` ``allow_missing`` parameter when ``multiple=True``.
* Fix bug in tornadoparser that caused parsing JSON arguments to fail.

0.5.0 (2014-07-27)
******************

* Fix JSON parsing in Flask parser when Content-Type header contains more than just `application/json`. Thanks Samir Uppaluru for reporting.
* *Backwards-incompatible*: The ``use`` parameter to ``Arg`` is called before type conversion occurs. Thanks Eric Wang for the suggestion.
* Tested on Tornado>=4.0.

0.4.0 (2014-05-04)
******************

* Custom target handlers can be defined using the ``Parser.target_handler`` decorator.
* Error handler can be specified using the ``Parser.error_handler`` decorator.
* ``Args`` can define their request target by passing in a ``target`` argument.
* *Backwards-incompatible*: ``DEFAULT_TARGETS`` is now a class member of ``Parser``. This allows subclasses to override it.

0.3.4 (2014-04-27)
******************

* Fix bug that caused ``use_args`` to fail on class-based views in Flask.
* Add ``allow_missing`` parameter to ``Arg``.

0.3.3 (2014-03-20)
******************

* Awesome contributions from the open-source community!
* Add ``use_kwargs`` decorator. Thanks @venuatu.
* Tornado support thanks to @jvrsantacruz.
* Tested on Python 3.4.


0.3.2 (2014-03-04)
******************

* Fix bug with parsing JSON in Flask and Bottle.

0.3.1 (2014-03-03)
******************

* Remove print statements in core.py. Oops.

0.3.0 (2014-03-02)
******************

* Add support for repeated parameters (#1).
* *Backwards-incompatible*: All `parse_*` methods take `arg` as their fourth argument.
* Add ``error_handler`` param to ``Parser``.

0.2.0 (2014-02-26)
******************

* Bottle support.
* Add ``targets`` param to ``Parser``. Allows setting default targets.
* Add ``files`` target.

0.1.0 (2014-02-16)
******************

* First release.
* Parses JSON, querystring, forms, headers, and cookies.
* Support for Flask and Django.<|MERGE_RESOLUTION|>--- conflicted
+++ resolved
@@ -1,7 +1,6 @@
 Changelog
 ---------
 
-<<<<<<< HEAD
 5.0.0 (unreleased)
 ******************
 
@@ -72,13 +71,12 @@
 * `simplejson <https://pypi.org/project/simplejson/>`_ is now a required
   dependency on Python 2 (:pr:`334`).
   This ensures consistency of behavior across Python 2 and 3.
-=======
+
 4.4.0 (2019-01-03)
 ******************
 
 * *Deprecation*: ``argmap2schema`` is deprecated in favor of
   ``dict2schema`` (:pr:`352`).
->>>>>>> e7b4b935
 
 4.3.1 (2018-12-31)
 ******************
