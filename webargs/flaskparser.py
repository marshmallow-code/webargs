# -*- coding: utf-8 -*-
"""Flask request argument parsing module.

Example: ::

    from flask import Flask

    from webargs import fields
    from webargs.flaskparser import use_args

    app = Flask(__name__)

    hello_args = {
        'name': fields.Str(required=True)
    }

    @app.route('/')
    @use_args(hello_args)
    def index(args):
        return 'Hello ' + args['name']
"""
import flask
from werkzeug.exceptions import HTTPException

from webargs import core


def abort(http_status_code, **kwargs):
    """Raise a HTTPException for the given http_status_code. Attach any keyword
    arguments to the exception for later processing.

    From Flask-Restful. See NOTICE file for license information.
    """
    try:
        flask.abort(http_status_code)
    except HTTPException as err:
        if len(kwargs):
            err.data = kwargs
        raise err


def is_json_request(req):
    return core.is_json(req.mimetype)


class FlaskParser(core.Parser):
    """Flask request argument parser."""

    __location_map__ = dict(
        view_args='parse_view_args',
        **core.Parser.__location_map__
    )

    def parse_view_args(self, req, name, field):
        """Pull a value from the request's ``view_args``."""
        return core.get_value(req.view_args, name, field)

    def parse_json(self, req, name, field):
        """Pull a json value from the request."""
        # Pass force in order to handle vendor media types,
        # e.g. applications/vnd.json+api
        # this should be unnecessary in Flask 1.0
        force = is_json_request(req)
        # Fail silently so that the webargs parser can handle the error
<<<<<<< HEAD
        if hasattr(req, 'get_json'):
            # Flask >= 0.10.x
            json_data = req.get_json(force=force, silent=True)
        else:
            # Flask <= 0.9.x
            json_data = req.json

        if json_data:
            return core.get_value(json_data, name, field)
        else:
=======
        json_data = req.get_json(force=force, silent=True)
        if json_data is None:
>>>>>>> d5d059f2
            return core.missing
        return core.get_value(json_data, name, field, allow_many_nested=True)

    def parse_querystring(self, req, name, field):
        """Pull a querystring value from the request."""
        return core.get_value(req.args, name, field)

    def parse_form(self, req, name, field):
        """Pull a form value from the request."""
        try:
            return core.get_value(req.form, name, field)
        except AttributeError:
            pass
        return core.missing

    def parse_headers(self, req, name, field):
        """Pull a value from the header data."""
        return core.get_value(req.headers, name, field)

    def parse_cookies(self, req, name, field):
        """Pull a value from the cookiejar."""
        return core.get_value(req.cookies, name, field)

    def parse_files(self, req, name, field):
        """Pull a file from the request."""
        return core.get_value(req.files, name, field)

    def handle_error(self, error):
        """Handles errors during parsing. Aborts the current HTTP request and
        responds with a 422 error.
        """
        status_code = getattr(error, 'status_code', self.DEFAULT_VALIDATION_STATUS)
        abort(status_code, messages=error.messages, exc=error)

    def get_default_request(self):
        """Override to use Flask's thread-local request objec by default"""
        return flask.request

parser = FlaskParser()
use_args = parser.use_args
use_kwargs = parser.use_kwargs<|MERGE_RESOLUTION|>--- conflicted
+++ resolved
@@ -62,21 +62,13 @@
         # this should be unnecessary in Flask 1.0
         force = is_json_request(req)
         # Fail silently so that the webargs parser can handle the error
-<<<<<<< HEAD
         if hasattr(req, 'get_json'):
             # Flask >= 0.10.x
             json_data = req.get_json(force=force, silent=True)
         else:
             # Flask <= 0.9.x
             json_data = req.json
-
-        if json_data:
-            return core.get_value(json_data, name, field)
-        else:
-=======
-        json_data = req.get_json(force=force, silent=True)
         if json_data is None:
->>>>>>> d5d059f2
             return core.missing
         return core.get_value(json_data, name, field, allow_many_nested=True)
 
