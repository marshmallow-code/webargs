"""aiohttp request argument parsing module.

Example: ::

    import asyncio
    from aiohttp import web

    from webargs import fields
    from webargs.aiohttpparser import use_args


    hello_args = {
        'name': fields.Str(required=True)
    }
    @asyncio.coroutine
    @use_args(hello_args)
    def index(request, args):
        return web.Response(
            body='Hello {}'.format(args['name']).encode('utf-8')
        )

    app = web.Application()
    app.router.add_route('GET', '/', index)
"""
from __future__ import annotations

import typing

from aiohttp import web
from aiohttp import web_exceptions
from marshmallow import Schema, ValidationError, RAISE

from webargs import core
from webargs.core import json
from webargs.asyncparser import AsyncParser
from webargs.multidictproxy import MultiDictProxy


def is_json_request(req) -> bool:
    content_type = req.content_type
    return core.is_json(content_type)


class HTTPUnprocessableEntity(web.HTTPClientError):
    status_code = 422


# Mapping of status codes to exception classes
# Adapted from werkzeug
exception_map = {422: HTTPUnprocessableEntity}


def _find_exceptions() -> None:
    for name in web_exceptions.__all__:
        obj = getattr(web_exceptions, name)
        try:
            is_http_exception = issubclass(obj, web_exceptions.HTTPException)
        except TypeError:
            is_http_exception = False
        if not is_http_exception or obj.status_code is None:
            continue
        old_obj = exception_map.get(obj.status_code, None)
        if old_obj is not None and issubclass(obj, old_obj):
            continue
        exception_map[obj.status_code] = obj


# Collect all exceptions from aiohttp.web_exceptions
_find_exceptions()
del _find_exceptions


class AIOHTTPParser(AsyncParser):
    """aiohttp request argument parser."""

    DEFAULT_UNKNOWN_BY_LOCATION: dict[str, str | None] = {
        "match_info": RAISE,
        "path": RAISE,
        **core.Parser.DEFAULT_UNKNOWN_BY_LOCATION,
    }
    __location_map__ = dict(
        match_info="load_match_info",
        path="load_match_info",
        **core.Parser.__location_map__,
    )

    def load_querystring(self, req, schema: Schema) -> MultiDictProxy:
        """Return query params from the request as a MultiDictProxy."""
        return self._makeproxy(req.query, schema)

    async def load_form(self, req, schema: Schema) -> MultiDictProxy:
        """Return form values from the request as a MultiDictProxy."""
        post_data = await req.post()
        return self._makeproxy(post_data, schema)

    async def load_json_or_form(self, req, schema: Schema) -> dict | MultiDictProxy:
        data = await self.load_json(req, schema)
        if data is not core.missing:
            return data
        return await self.load_form(req, schema)

    async def load_json(self, req, schema: Schema):
        """Return a parsed json payload from the request."""
        if not (req.body_exists and is_json_request(req)):
            return core.missing
        try:
            return await req.json(loads=json.loads)
        except json.JSONDecodeError as exc:
            if exc.doc == "":
                return core.missing
            return self._handle_invalid_json_error(exc, req)
        except UnicodeDecodeError as exc:
            return self._handle_invalid_json_error(exc, req)

    def load_headers(self, req, schema: Schema) -> MultiDictProxy:
        """Return headers from the request as a MultiDictProxy."""
        return self._makeproxy(req.headers, schema)

    def load_cookies(self, req, schema: Schema) -> MultiDictProxy:
        """Return cookies from the request as a MultiDictProxy."""
        return self._makeproxy(req.cookies, schema)

    def load_files(self, req, schema: Schema) -> typing.NoReturn:
        raise NotImplementedError(
            "load_files is not implemented. You may be able to use load_form for "
            "parsing upload data."
        )

    def load_match_info(self, req, schema: Schema) -> typing.Mapping:
        """Load the request's ``match_info``."""
        return req.match_info

    def get_request_from_view_args(
        self, view: typing.Callable, args: typing.Iterable, kwargs: typing.Mapping
    ):
        """Get request object from a handler function or method. Used internally by
        ``use_args`` and ``use_kwargs``.
        """
        req = None
        for arg in args:
            if isinstance(arg, web.Request):
                req = arg
                break
            if isinstance(arg, web.View):
                req = arg.request
                break
        if not isinstance(req, web.Request):
            raise ValueError("Request argument not found for handler")
        return req

    def handle_error(
        self,
        error: ValidationError,
        req,
        schema: Schema,
        *,
<<<<<<< HEAD
        error_status_code: int | None,
        error_headers: typing.Mapping[str, str] | None
=======
        error_status_code: typing.Optional[int],
        error_headers: typing.Optional[typing.Mapping[str, str]],
>>>>>>> 122178d3
    ) -> typing.NoReturn:
        """Handle ValidationErrors and return a JSON response of error messages
        to the client.
        """
        error_class = exception_map.get(
            error_status_code or self.DEFAULT_VALIDATION_STATUS
        )
        if not error_class:
            raise LookupError(f"No exception for {error_status_code}")
        headers = error_headers
        raise error_class(
            body=json.dumps(error.messages).encode("utf-8"),
            headers=headers,
            content_type="application/json",
        )

    def _handle_invalid_json_error(
<<<<<<< HEAD
        self, error: json.JSONDecodeError | UnicodeDecodeError, req, *args, **kwargs
=======
        self,
        error: typing.Union[json.JSONDecodeError, UnicodeDecodeError],
        req,
        *args,
        **kwargs,
>>>>>>> 122178d3
    ) -> typing.NoReturn:
        error_class = exception_map[400]
        messages = {"json": ["Invalid JSON body."]}
        raise error_class(
            body=json.dumps(messages).encode("utf-8"), content_type="application/json"
        )


parser = AIOHTTPParser()
use_args = parser.use_args  # type: typing.Callable
use_kwargs = parser.use_kwargs  # type: typing.Callable<|MERGE_RESOLUTION|>--- conflicted
+++ resolved
@@ -154,13 +154,8 @@
         req,
         schema: Schema,
         *,
-<<<<<<< HEAD
         error_status_code: int | None,
-        error_headers: typing.Mapping[str, str] | None
-=======
-        error_status_code: typing.Optional[int],
-        error_headers: typing.Optional[typing.Mapping[str, str]],
->>>>>>> 122178d3
+        error_headers: typing.Mapping[str, str] | None,
     ) -> typing.NoReturn:
         """Handle ValidationErrors and return a JSON response of error messages
         to the client.
@@ -178,15 +173,7 @@
         )
 
     def _handle_invalid_json_error(
-<<<<<<< HEAD
         self, error: json.JSONDecodeError | UnicodeDecodeError, req, *args, **kwargs
-=======
-        self,
-        error: typing.Union[json.JSONDecodeError, UnicodeDecodeError],
-        req,
-        *args,
-        **kwargs,
->>>>>>> 122178d3
     ) -> typing.NoReturn:
         error_class = exception_map[400]
         messages = {"json": ["Invalid JSON body."]}
