--- conflicted
+++ resolved
@@ -29,15 +29,9 @@
         location: str | None = None,
         unknown: str | None = core._UNKNOWN_DEFAULT_PARAM,
         validate: core.ValidateArg = None,
-<<<<<<< HEAD
         error_status_code: int | None = None,
-        error_headers: typing.Mapping[str, str] | None = None
+        error_headers: typing.Mapping[str, str] | None = None,
     ) -> typing.Mapping | None:
-=======
-        error_status_code: typing.Optional[int] = None,
-        error_headers: typing.Optional[typing.Mapping[str, str]] = None,
-    ) -> typing.Optional[typing.Mapping]:
->>>>>>> 122178d3
         """Coroutine variant of `webargs.core.Parser`.
 
         Receives the same arguments as `webargs.core.Parser.parse`.
@@ -102,13 +96,8 @@
         schema: Schema,
         location: str,
         *,
-<<<<<<< HEAD
         error_status_code: int | None,
-        error_headers: typing.Mapping[str, str] | None
-=======
-        error_status_code: typing.Optional[int],
-        error_headers: typing.Optional[typing.Mapping[str, str]],
->>>>>>> 122178d3
+        error_headers: typing.Mapping[str, str] | None,
     ) -> typing.NoReturn:
         # rewrite messages to be namespaced under the location which created
         # them
@@ -150,13 +139,8 @@
         unknown=core._UNKNOWN_DEFAULT_PARAM,
         as_kwargs: bool = False,
         validate: core.ValidateArg = None,
-<<<<<<< HEAD
         error_status_code: int | None = None,
-        error_headers: typing.Mapping[str, str] | None = None
-=======
-        error_status_code: typing.Optional[int] = None,
-        error_headers: typing.Optional[typing.Mapping[str, str]] = None,
->>>>>>> 122178d3
+        error_headers: typing.Mapping[str, str] | None = None,
     ) -> typing.Callable[..., typing.Callable]:
         """Decorator that injects parsed arguments into a view function or method.
 
@@ -167,7 +151,7 @@
         # Optimization: If argmap is passed as a dictionary, we only need
         # to generate a Schema once
         if isinstance(argmap, Mapping):
-            argmap = self.schema_class.from_dict(argmap)()
+            argmap = self.schema_class.from_dict(dict(argmap))()
 
         def decorator(func: typing.Callable) -> typing.Callable:
             req_ = request_obj
